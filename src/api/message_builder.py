--- conflicted
+++ resolved
@@ -257,12 +257,8 @@
 # hdg	uint16_t	cdeg	Vehicle heading (yaw angle), 0.0..359.99 degrees. If unknown, set to: UINT16_MAX
 
 
-<<<<<<< HEAD
-async def send_local_position_ned():
-    await client.mav.local_position_ned_send(
-=======
-def send_home_position():
-    client.mav.home_position_send(
+async def send_home_position():
+    await client.mav.home_position_send(
         time_usec=int(client.time_since('') * 1e6) % (MAX_UINT32 + 1),
         latitude=int(robot.lat*1e7),
         longitude=int(robot.lon*1e7),
@@ -290,9 +286,8 @@
 # time_usec ++	uint64_t	us	Timestamp (UNIX Epoch time or time since system boot). The receiving end can infer timestamp format (since 1.1.1970 or since system boot) by checking for the magnitude of the number.
 
 
-def send_local_position_ned():
-    client.mav.local_position_ned_send(
->>>>>>> fa445dd4
+async def send_local_position_ned():
+    await client.mav.local_position_ned_send(
         time_boot_ms=int(client.time_since('') * 1e3) % (MAX_UINT32 + 1),
         x=0,
         y=0,
@@ -1146,20 +1141,8 @@
 # direction_z	float			Body frame direction vector for display.
 
 
-<<<<<<< HEAD
 async def send_param_value():
-    await client.mav.param_value_send(
-        param_id=b'',
-        param_value=0,
-        param_type=0,
-        param_count=0,
-        param_index=0,
-
-    )
-=======
-def send_param_value():
-    pass
-    # client.mav.param_value_send(
+    # await client.mav.param_value_send(
     #     param_id=b'',
     #     param_value=0,
     #     param_type=0,
@@ -1167,25 +1150,24 @@
     #     param_index=0,
 
     # )
->>>>>>> fa445dd4
-
-# param_id	char[16]		Onboard parameter id, terminated by NULL if the length is less than 16 human-readable chars and WITHOUT null termination (NULL) byte if the length is exactly 16 chars - applications have to provide 16+1 bytes storage if the ID is stored as string
-# param_value	float		Onboard parameter value
-# param_type	uint8_t	MAV_PARAM_TYPE	Onboard parameter type.
-# ------------------------------------------------------------
-# 1	MAV_PARAM_TYPE_UINT8	8-bit unsigned integer
-# 2	MAV_PARAM_TYPE_INT8	8-bit signed integer
-# 3	MAV_PARAM_TYPE_UINT16	16-bit unsigned integer
-# 4	MAV_PARAM_TYPE_INT16	16-bit signed integer
-# 5	MAV_PARAM_TYPE_UINT32	32-bit unsigned integer
-# 6	MAV_PARAM_TYPE_INT32	32-bit signed integer
-# 7	MAV_PARAM_TYPE_UINT64	64-bit unsigned integer
-# 8	MAV_PARAM_TYPE_INT64	64-bit signed integer
-# 9	MAV_PARAM_TYPE_REAL32	32-bit floating-point
-# 10	MAV_PARAM_TYPE_REAL64	64-bit floating-point
-# -------------------------------------------------------------
-# param_count	uint16_t		Total number of onboard parameters
-# param_index	uint16_t		Index of this onboard parameter
+
+    # param_id	char[16]		Onboard parameter id, terminated by NULL if the length is less than 16 human-readable chars and WITHOUT null termination (NULL) byte if the length is exactly 16 chars - applications have to provide 16+1 bytes storage if the ID is stored as string
+    # param_value	float		Onboard parameter value
+    # param_type	uint8_t	MAV_PARAM_TYPE	Onboard parameter type.
+    # ------------------------------------------------------------
+    # 1	MAV_PARAM_TYPE_UINT8	8-bit unsigned integer
+    # 2	MAV_PARAM_TYPE_INT8	8-bit signed integer
+    # 3	MAV_PARAM_TYPE_UINT16	16-bit unsigned integer
+    # 4	MAV_PARAM_TYPE_INT16	16-bit signed integer
+    # 5	MAV_PARAM_TYPE_UINT32	32-bit unsigned integer
+    # 6	MAV_PARAM_TYPE_INT32	32-bit signed integer
+    # 7	MAV_PARAM_TYPE_UINT64	64-bit unsigned integer
+    # 8	MAV_PARAM_TYPE_INT64	64-bit signed integer
+    # 9	MAV_PARAM_TYPE_REAL32	32-bit floating-point
+    # 10	MAV_PARAM_TYPE_REAL64	64-bit floating-point
+    # -------------------------------------------------------------
+    # param_count	uint16_t		Total number of onboard parameters
+    # param_index	uint16_t		Index of this onboard parameter
 
 
 events: Dict[int, tuple[float, Callable]] = {
